--- conflicted
+++ resolved
@@ -27,11 +27,11 @@
 
     @property
     def input_keys(self) -> List[str]:
-        """Return the singular input key.
+        """Return the input keys.
 
         :meta private:
         """
-        return set(self.llm_chain.input_keys) - {"thoughts"}
+        return list(set(self.llm_chain.input_keys) - {"agent_scratchpad"})
 
     @property
     def output_keys(self) -> List[str]:
@@ -93,11 +93,7 @@
         llm_chain = LLMChain(llm=llm, prompt=cls.create_prompt(tools))
         return cls(llm_chain=llm_chain, tools=tools, **kwargs)
 
-<<<<<<< HEAD
-    def get_action(self, thoughts: str, inputs: dict) -> Action:
-=======
-    def get_action(self, text: str) -> AgentAction:
->>>>>>> e02d6b22
+    def get_action(self, thoughts: str, inputs: dict) -> AgentAction:
         """Given input, decided what to do.
 
         Args:
@@ -107,13 +103,13 @@
         Returns:
             Action specifying what tool to use.
         """
-        new_inputs = {"thoughts": thoughts, "stop": self._stop}
+        new_inputs = {"agent_scratchpad": thoughts, "stop": self._stop}
         full_inputs = {**inputs, **new_inputs}
         full_output = self.llm_chain.predict(**full_inputs)
         parsed_output = self._extract_tool_and_input(full_output)
         while parsed_output is None:
             full_output = self._fix_text(full_output)
-            full_inputs["thoughts"] += full_output
+            full_inputs["agent_scratchpad"] += full_output
             output = self.llm_chain.predict(**full_inputs)
             full_output += output
             parsed_output = self._extract_tool_and_input(full_output)
