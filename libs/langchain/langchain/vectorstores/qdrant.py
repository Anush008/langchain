--- conflicted
+++ resolved
@@ -113,7 +113,6 @@
                 f"got {type(client)}"
             )
 
-<<<<<<< HEAD
         if async_client is not None and not isinstance(
             async_client, qdrant_client.AsyncQdrantClient
         ):
@@ -121,13 +120,11 @@
                 f"async_client should be an instance of qdrant_client.AsyncQdrantClient"
                 f"got {type(async_client)}"
             )
-=======
         if isinstance(content_payload_key, str):  # Ensuring Backward compatibility
             content_payload_key = [content_payload_key]
 
         if isinstance(metadata_payload_key, str):  # Ensuring Backward compatibility
             metadata_payload_key = [metadata_payload_key]
->>>>>>> db6bf8b0
 
         if embeddings is None and embedding_function is None:
             raise ValueError(
@@ -1933,8 +1930,6 @@
             metadata_payload_key=metadata_payload_key,
         )
 
-<<<<<<< HEAD
-=======
     @classmethod
     def _document_from_scored_point_grpc(
         cls: Type[Qdrant],
@@ -1986,7 +1981,6 @@
             metadata=metadata,
         )
 
->>>>>>> db6bf8b0
     def _build_condition(self, key: str, value: Any) -> List[rest.FieldCondition]:
         from qdrant_client.http import models as rest
 
